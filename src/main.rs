--- conflicted
+++ resolved
@@ -1,63 +1,4 @@
-<<<<<<< HEAD
-//#![no_std]
 #![cfg_attr(not(feature = "std"), no_std)]
-=======
-use anyhow::Result;
-
-use rand::Rng;
-
-use std::time::Instant;
-
-use crossterm::{
-    cursor::MoveLeft,
-    event::{read, Event, KeyCode},
-    execute,
-    style::{Color, Print, ResetColor, SetBackgroundColor, SetForegroundColor},
-    ExecutableCommand,
-};
-use std::io::{stdout, Write};
-
-#[derive(Debug, Clone, Copy, PartialEq)]
-pub enum Cell {
-    Empty,
-    PlayerX,
-    PlayerO,
-}
-
-impl Default for Cell {
-    fn default() -> Self {
-        Cell::Empty
-    }
-}
-
-#[derive(Debug, Clone, Copy, PartialEq)]
-pub enum GameCommand {
-    Left,
-    Right,
-    Down,
-    Up,
-    Quit,
-    Select,
-}
-
-pub trait Input {
-    fn read(&mut self) -> Option<GameCommand>;
-}
-
-pub trait Output {
-    fn write(&self, render_board: &RenderBoard) -> Result<()>;
-}
-
-pub struct ConsoleInput {
-    //buffer: String,
-}
-
-impl Input for ConsoleInput {
-    fn read(&mut self) -> Option<GameCommand> {
-        let event = read().unwrap();
-
-        println!("Event::{:?}\r", event);
->>>>>>> 538d8b20
 
 mod io;
 use io::{ColorOutput, ConsoleInput, ConsoleOutput, Input, TextInput};
